import numpy as np
from matplotlib import pyplot as plt
from . import calibrate, io, raw, plot
<<<<<<< HEAD
from .xyz import wavelengths as cie_wavelengths, x as cie_x, y as cie_y, z as cie_z
=======
from warnings import warn
>>>>>>> 3bcd87b3

def effective_bandwidth(wavelengths, response, axis=0, **kwargs):
    response_normalised = response / response.max(axis=axis)
    return np.trapz(response_normalised, x=wavelengths, axis=axis, **kwargs)


wavelengths_interpolated = np.arange(390, 701, 1)


def interpolate(wavelengths, response, interpolate_to=wavelengths_interpolated):
    interpolated = np.stack([np.interp(interpolate_to, wavelengths, R) for R in response.T]).T
    return interpolate_to, interpolated


def load_cal_NERC(filename, norm=True):
    """
    Function for loading NERC calibration files. A different function may be
    necessary for other calibration file formats.
    """
    data = np.genfromtxt(filename, skip_header=1, skip_footer=10)
    if norm:
        data = data / data.max()  # normalise to 1
    with open(filename, "r") as file:
        info = file.readlines()[0].split(",")
    start, stop, step = [float(i) for i in info[3:6]]
    wavelengths = np.arange(start, stop+step, step)
    arr = np.stack([wavelengths, data])
    return arr


def load_monochromator_data(root, folder, blocksize=100):
    """
    Load monochromator data, stored as a stack (mean/std) per wavelength in
    `folder`. For each wavelength, load the data, apply a bias correction, and
    take the mean and std of the central `blocksize`x`blocksize` pixels.
    Return the wavelengths with assorted mean values and standard deviations.
    """
    # Find the filenames
    mean_files = sorted(folder.glob("*_mean.npy"))
    stds_files = sorted(folder.glob("*_stds.npy"))
    assert len(mean_files) == len(stds_files)

    # Load metadata
    camera = io.load_metadata(root)
    bias = calibrate.load_bias_map(root)

    # Half-blocksize, to slice the arrays with
    d = blocksize//2

    # Empty arrays to hold the output
    wvls  = np.zeros((len(mean_files)))
    means = np.zeros((len(mean_files), 4))
    stds  = means.copy()

    # Loop over all files
    for j, (mean_file, stds_file) in enumerate(zip(mean_files, stds_files)):
        # Load the mean data
        m = np.load(mean_file)

        # Bias correction; don't use calibrate.correct_bias to prevent loading
        # the data from file every time
        m = m - bias

        # Demosaick the data
        mean_RGBG = camera.demosaick(m)

        # Select the central blocksize x blocksize pixels
        midx, midy = np.array(mean_RGBG.shape[1:])//2
        sub = mean_RGBG[:,midx-d:midx+d+1,midy-d:midy+d+1]

        # Take the mean value per Bayer channel
        m = sub.mean(axis=(1,2))

        # NaN if a channel's mean value is near saturation
        m[m >= 0.95 * camera.saturation] = np.nan

        # Store results
        means[j] = m
        stds[j] = sub.std(axis=(1,2))
        wvls[j] = mean_file.stem.split("_")[0]

        print(wvls[j], end=" ")

    print(folder)

    spectrum = np.stack([wvls, *means.T, *stds.T]).T
    return spectrum


def plot_monochromator_curves(wavelength, mean, std, wavelength_min=390, wavelength_max=700, unit="ADU", title="", saveto=None):
    plt.figure(figsize=(10,5))
    # Loop over the provided spectra
    for m, s in zip(mean, std):
        # Loop over the RGBG2 channels
        for j, c in enumerate("rybg"):
            # Plot the mean response per wavelength
            plt.plot(wavelength, m[:,j], c=c)

            # Plot the error per wavelength as a shaded area around the mean
            plt.fill_between(wavelength, m[:,j]-s[:,j], m[:,j]+s[:,j], color=c, alpha=0.3)

    # Plot parameters
    plt.xticks(np.arange(0, 1000, 50))
    plt.xlim(wavelength_min, wavelength_max)
    plt.xlabel("Wavelength (nm)")
    plt.ylabel(f"Spectral response ({unit})")
    plt.ylim(ymin=0)
    plt.title(title)
    plt.grid(True)
    plot._saveshow(saveto)


def load_spectral_response(root, return_filename=False):
    """
    Load the spectral response curves located at
    `root`/calibration/spectral_response.csv.

    If no CSV is available, try an NPY file for backwards compatibility.
    This is deprecated and will no longer be supported in future releases.

    If `return_filename` is True, also return the exact filename the bias map
    was retrieved from.
    """
    # Try to use a CSV file
    filename = root/"calibration/spectral_response.csv"
    try:
        spectral_response = np.loadtxt(filename, delimiter=",").T

    # If no CSV file is available, check for an NPY file (deprecated)
    except IOError:
        try:
            filename = root/"calibration/spectral_response.npy"
            spectral_response = np.load(filename)

        # If still no luck - don't load anything, return an error
        except FileNotFoundError:
            raise IOError(f"Could not load CSV or NPY spectral response file from {root/'calibration/'}.")

        # If an NPY file was used instead of a CSV file, raise a warning about deprecation
        else:
            warn("NPY-format spectral response curves are deprecated and will no longer be supported in future releases.", DeprecationWarning)

    print(f"Using spectral response curves from '{filename}'")

    if return_filename:
        return spectral_response, filename
    else:
        return spectral_response


def interpolate_spectral_data(old_wavelengths, old_data, new_wavelengths, **kwargs):
    """
    Interpolate spectral data `old_data` at `old_wavelengths` to a set of
    `new_wavelengths`. Handles multi-channel (RGB or RGBG2) data.

    Assumes the `old_data` have the shape (number_of_channels, number_of_wavelengths)

    Any additional **kwargs are passed to numpy.interp
    """
    # Interpolate the data separately in a list comprehension
    interpolated_data = [np.interp(new_wavelengths, old_wavelengths, channel, **kwargs) for channel in old_data]

    # Stack the interpolated data into a numpy array
    interpolated_data = np.stack(interpolated_data)

    return interpolated_data


def convert_RGBG2_to_RGB(RGBG2_data):
    """
    Convert data in Bayer RGBG2 format to RGB format, by averaging the G and G2
    channels.

    Assumes the `RGBG2_data` have the shape (4, number_of_wavelengths)

    To do:
        - Error propagation
    """
    # Split the channels
    R, G, B, G2 = RGBG2_data

    # Take the average of the G and G2 channels
    G_combined = np.mean([G, G2], axis=0)

    # Stack the new RGB responses together and return the result
    RGB_data = np.stack([R, G_combined, B])

    return RGB_data


<<<<<<< HEAD
def calculate_XYZ_matrix(wavelengths, spectral_response):
    """
    Calculate the matrix used to convert data from a camera with given
    `spectral_response` curves to CIE XYZ colour space.

    `spectral_response` can have 3 (RGB) or 4 (RGBG2) channels. In the RGBG2
    case, it is first converted to RGB.

    The data are assumed to consist of 3 (RGB) or 4 (RGBG2) rows and a column
    for every wavelength. If not, an error is thrown.
    """
    # Convert the input spectral response to RGB
    assert spectral_response.shape[0] in (3, 4), f"Incorrect number of channels ({spectral_response.shape[0]}) in data; expected 3 (RGB) or 4 (RGBG2)."
    if spectral_response.shape[0] == 3:  # Already RGB
        spectral_response_RGB = spectral_response.copy()
    else:  # RGBG2
        spectral_response_RGB = convert_RGBG2_to_RGB(spectral_response)
=======
def effective_wavelengths(wavelengths, spectral_responses):
    """
    Calculate the effective wavelength of each band in `spectral_responses` by
    taking a weighted mean over the spectral range.
    """
    # Calculate the weighted mean
    weighted_means = [np.average(wavelengths, weights=spectral_band) for spectral_band in spectral_responses]

    return weighted_means
>>>>>>> 3bcd87b3
<|MERGE_RESOLUTION|>--- conflicted
+++ resolved
@@ -1,11 +1,8 @@
 import numpy as np
 from matplotlib import pyplot as plt
 from . import calibrate, io, raw, plot
-<<<<<<< HEAD
 from .xyz import wavelengths as cie_wavelengths, x as cie_x, y as cie_y, z as cie_z
-=======
 from warnings import warn
->>>>>>> 3bcd87b3
 
 def effective_bandwidth(wavelengths, response, axis=0, **kwargs):
     response_normalised = response / response.max(axis=axis)
@@ -196,7 +193,17 @@
     return RGB_data
 
 
-<<<<<<< HEAD
+def effective_wavelengths(wavelengths, spectral_responses):
+    """
+    Calculate the effective wavelength of each band in `spectral_responses` by
+    taking a weighted mean over the spectral range.
+    """
+    # Calculate the weighted mean
+    weighted_means = [np.average(wavelengths, weights=spectral_band) for spectral_band in spectral_responses]
+
+    return weighted_means
+
+
 def calculate_XYZ_matrix(wavelengths, spectral_response):
     """
     Calculate the matrix used to convert data from a camera with given
@@ -213,15 +220,4 @@
     if spectral_response.shape[0] == 3:  # Already RGB
         spectral_response_RGB = spectral_response.copy()
     else:  # RGBG2
-        spectral_response_RGB = convert_RGBG2_to_RGB(spectral_response)
-=======
-def effective_wavelengths(wavelengths, spectral_responses):
-    """
-    Calculate the effective wavelength of each band in `spectral_responses` by
-    taking a weighted mean over the spectral range.
-    """
-    # Calculate the weighted mean
-    weighted_means = [np.average(wavelengths, weights=spectral_band) for spectral_band in spectral_responses]
-
-    return weighted_means
->>>>>>> 3bcd87b3
+        spectral_response_RGB = convert_RGBG2_to_RGB(spectral_response)