"""
Code relating to dark current correction, such as fitting a trend or loading
a map.
"""

import numpy as np
from .general import return_with_filename, apply_to_multiple_args

def fit_dark_current_linear(exposure_times, data):
    """
    Fit a linear trend to each pixel in the data set `data` taken at
    varying `exposure_times`.
    """

    # The data are reshaped to a flat list for each exposure time, fitted, and
    # then reshaped back to the original shape.
    original_shape = data.shape[1:]
    data_reshaped = data.reshape((data.shape[0], -1))

    # Both a bias (offset) and dark current (slope) are obtained from the
    # linear fit. The bias is treated as a free parameter to account for
    # variations and noise.
    dark_fit, bias_fit = np.polyfit(exposure_times, data_reshaped, 1)

    dark_reshaped = dark_fit.reshape(original_shape)
    bias_reshaped = bias_fit.reshape(original_shape)

    return dark_reshaped, bias_reshaped


def load_dark_current_map(root, return_filename=False):
    """
    Load the normalised dark current map located at root/`calibration/dark_current_normalised.npy`
    If `return_filename` is True, also return the exact filename used.
    """
    filename = root/"calibration/dark_current_normalised.npy"
    dark_current_map = np.load(filename)
    return return_with_filename(dark_current_map, filename, return_filename)


<<<<<<< HEAD
def correct_dark_current_from_map(dark_current_map, exposure_time, *data):
    """
    Apply a dark current correction from a dark current map `dark_current_map`,
    multiplied by an `exposure_time`, to arrays `data`.
=======
def _correct_dark_current(data_element, dark_current, exposure_time):
    """
    Apply a dark current correction with value `dark_current` times the
    `exposure_time` to an element data_element
>>>>>>> 88e92fb3
    """
    return data_element - dark_current * exposure_time

<<<<<<< HEAD
    # Correct the data
    data_corrected = [data_array - dark_total for data_array in data]

    # If only a single array was given, don't return a list
    if len(data_corrected) == 1:
        data_corrected = data_corrected[0]
=======
def correct_dark_current_from_map(dark_current_map, exposure_time, *data):
    """
    Apply a dark current correction from a dark current map `dark_current_map`,
    multiplied by an `exposure_time`, to any number of elements in `data`.
    """
    data_corrected = apply_to_multiple_args(_correct_dark_current, data, dark_current_map, exposure_time)
>>>>>>> 88e92fb3

    return data_corrected<|MERGE_RESOLUTION|>--- conflicted
+++ resolved
@@ -38,34 +38,19 @@
     return return_with_filename(dark_current_map, filename, return_filename)
 
 
-<<<<<<< HEAD
-def correct_dark_current_from_map(dark_current_map, exposure_time, *data):
-    """
-    Apply a dark current correction from a dark current map `dark_current_map`,
-    multiplied by an `exposure_time`, to arrays `data`.
-=======
 def _correct_dark_current(data_element, dark_current, exposure_time):
     """
     Apply a dark current correction with value `dark_current` times the
     `exposure_time` to an element data_element
->>>>>>> 88e92fb3
     """
     return data_element - dark_current * exposure_time
 
-<<<<<<< HEAD
-    # Correct the data
-    data_corrected = [data_array - dark_total for data_array in data]
 
-    # If only a single array was given, don't return a list
-    if len(data_corrected) == 1:
-        data_corrected = data_corrected[0]
-=======
 def correct_dark_current_from_map(dark_current_map, exposure_time, *data):
     """
     Apply a dark current correction from a dark current map `dark_current_map`,
     multiplied by an `exposure_time`, to any number of elements in `data`.
     """
     data_corrected = apply_to_multiple_args(_correct_dark_current, data, dark_current_map, exposure_time)
->>>>>>> 88e92fb3
 
     return data_corrected