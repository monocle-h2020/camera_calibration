--- conflicted
+++ resolved
@@ -163,10 +163,10 @@
     return results
 
 
-<<<<<<< HEAD
 def deprecation(message):
     warnings.warn(message, DeprecationWarning, stacklevel=2)
-=======
+
+
 def find_matching_file(folder, filename):
     """
     In a given `folder`, find files that end with the `filename`,
@@ -183,5 +183,4 @@
     elif len(all_files) > 1:
         raise OSError(f"Multiple ({len(all_files)}) files matching the pattern `{pattern}` found in `{folder}`")
 
-    return all_files[0]
->>>>>>> 2800da4c
+    return all_files[0]