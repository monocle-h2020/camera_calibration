import rawpy
import exifread
import numpy as np
<<<<<<< HEAD
from os import path, sep
=======
from pathlib import Path
>>>>>>> b45dd5f9
from matplotlib import pyplot as plt

def load_dng_raw(filename):
    img = rawpy.imread(str(filename))
    return img

def load_colors(filename):
    img = load_dng_raw(str(filename))
    return img.raw_colors

def load_dng_many(folder, pattern="*.dng", return_colors=False):
    files = list(folder.glob(pattern))
    file0 = load_dng_raw(files[0])
    colors = file0.raw_colors
    arrs = np.empty((len(files), *file0.raw_image.shape), dtype=np.uint16)
    arrs[0] = file0.raw_image
    for j, file in enumerate(files[1:], 1):
        arrs[j] = load_dng_raw(file).raw_image

    if return_colors:
        return arrs, colors
    else:
        return arrs

def load_jpg(filename):
    img = plt.imread(filename)
    return img

def load_jpg_many(folder, pattern="*.jp*g"):
    files = list(folder.glob(pattern))
    img0 = load_jpg(files[0])
    arrs = np.empty((len(files), *img0.shape), dtype=np.uint8)
    arrs[0] = img0
    for j, file in enumerate(files[1:], 1):
        arrs[j] = load_jpg(file)
    return arrs

def load_exif(filename):
    with open(filename, "rb") as f:
        exif = exifread.process_file(f)
    return exif

def absolute_filename(file):
    return file.absolute

def load_npy(folder, pattern, retrieve_value=absolute_filename, **kwargs):
    files = list(folder.glob(pattern))
    stacked = np.stack([np.load(f) for f in files])
    values = np.array([retrieve_value(f, **kwargs) for f in files])
    return values, stacked

def split_path(path, split_on):
    split_split_on = path.stem.split(split_on)[1]
    split_underscore = split_split_on.split("_")[0]
    return split_underscore

def split_pol_angle(path):
    split_name = split_path(path, "pol")
    val = float(split_name.split("_")[0])
    return val

def split_iso(path):
    split_name = split_path(path, "iso")
    val = int(split_name.split("_")[0])
    return val

def load_means(folder, **kwargs):
    values, means = load_npy(folder, "*_mean.npy", **kwargs)
    return values, means

def load_stds(folder, **kwargs):
    values, stds = load_npy(folder, "*_stds.npy", **kwargs)
    return values, stds

<<<<<<< HEAD
def load_colour(folder):
    folder_split = folder.split("/")
    folder_main  = "/".join(folder_split[:3])
    colours = np.load(f"{folder_main}/colour.npy")
    return colours

def folders(data_folder):
    assert "data" in data_folder
    norm = path.normpath(data_folder)
    split_completely = norm.split(sep)
    phone_root = sep.join(split_completely[:2])

    subfolder_names = ["", "images", "stacks", "products", "results"]
    subfolders = [sep.join([phone_root, name]) for name in subfolder_names]
    return subfolders

=======
def load_colour(stacks):
    colours = np.load(stacks/"colour.npy")
    return colours

def path_from_input(argv):
    if len(argv) == 2:
        return Path(argv[1])
    else:
        return [Path(a) for a in argv[1:]]

def folders(data_folder):
    assert "data" in data_folder.parts
    phone_root = Path("/".join(data_folder.parts[:2]))

    subfolder_names = ["", "images", "stacks", "products", "results"]
    subfolders = [phone_root/name for name in subfolder_names]
    return subfolders

def replace_word_in_path(path, old, new):
    split = list(path.parts)
    split[split.index(old)] = new
    combined = Path("/".join(split))
    return combined

def replace_suffix(path, new):
    return (path.parent / path.stem).with_suffix(".jpg")
>>>>>>> b45dd5f9
<|MERGE_RESOLUTION|>--- conflicted
+++ resolved
@@ -1,11 +1,7 @@
 import rawpy
 import exifread
 import numpy as np
-<<<<<<< HEAD
-from os import path, sep
-=======
 from pathlib import Path
->>>>>>> b45dd5f9
 from matplotlib import pyplot as plt
 
 def load_dng_raw(filename):
@@ -80,24 +76,6 @@
     values, stds = load_npy(folder, "*_stds.npy", **kwargs)
     return values, stds
 
-<<<<<<< HEAD
-def load_colour(folder):
-    folder_split = folder.split("/")
-    folder_main  = "/".join(folder_split[:3])
-    colours = np.load(f"{folder_main}/colour.npy")
-    return colours
-
-def folders(data_folder):
-    assert "data" in data_folder
-    norm = path.normpath(data_folder)
-    split_completely = norm.split(sep)
-    phone_root = sep.join(split_completely[:2])
-
-    subfolder_names = ["", "images", "stacks", "products", "results"]
-    subfolders = [sep.join([phone_root, name]) for name in subfolder_names]
-    return subfolders
-
-=======
 def load_colour(stacks):
     colours = np.load(stacks/"colour.npy")
     return colours
@@ -123,5 +101,4 @@
     return combined
 
 def replace_suffix(path, new):
-    return (path.parent / path.stem).with_suffix(".jpg")
->>>>>>> b45dd5f9
+    return (path.parent / path.stem).with_suffix(".jpg")