This branch represents a major update where calibration methods are integrated into the `Camera` object.

This is a sub-branch dedicated to renaming the `metadata` submodule to `camera`, including all related functions and documentation.

- [x] Integrate all calibration methods into `Camera`
- [x] Update all scripts to use `Camera`-based calibrations
- [x] Add band information from RawPy to `Camera`
- [ ] Extend `Camera` and function documentation
<<<<<<< HEAD
- [x] Update READMEs
=======
- [ ] Update READMEs
- [x] Rename `metadata` to `camera` and update all code
- [x] Rename `load_metadata` to `load_camera` and update all code
- [x] Print camera info on loading instead of "Loaded metadata"
>>>>>>> b5df588e
<|MERGE_RESOLUTION|>--- conflicted
+++ resolved
@@ -1,16 +1,10 @@
 This branch represents a major update where calibration methods are integrated into the `Camera` object.
-
-This is a sub-branch dedicated to renaming the `metadata` submodule to `camera`, including all related functions and documentation.
 
 - [x] Integrate all calibration methods into `Camera`
 - [x] Update all scripts to use `Camera`-based calibrations
 - [x] Add band information from RawPy to `Camera`
 - [ ] Extend `Camera` and function documentation
-<<<<<<< HEAD
 - [x] Update READMEs
-=======
-- [ ] Update READMEs
 - [x] Rename `metadata` to `camera` and update all code
 - [x] Rename `load_metadata` to `load_camera` and update all code
-- [x] Print camera info on loading instead of "Loaded metadata"
->>>>>>> b5df588e
+- [x] Print camera info on loading instead of "Loaded metadata"