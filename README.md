# SPECTACLE

SPECTACLE (Standardised Photographic Equipment Calibration Technique And CataLoguE) is a standardised methodology for the spectral and radiometric calibration of consumer camera data.
The associated database, containing calibration data for a number of popular consumer cameras, can be found at http://spectacle.ddq.nl/.
More information on the SPECTACLE methodology, including results from applying it to several cameras, can be found in our paper: https://doi.org/10.1364/OE.27.019075

This repository contains the associated `spectacle` Python module.
This module can be used to calibrate data using previously obtained calibration data (measured by the user or retrieved from the SPECTACLE database).
It also includes functions and pre-made scripts for processing calibration data, as described in the paper linked above.

# Installation

Currently, the easiest way to install the `spectacle` module is using `pip`: simply run `pip install pyspectacle` in your terminal to fetch the package from PyPI and install it.

You may have to specify a user-specific installation (`pip install pyspectacle --user`) if a permission error occurs.
Please note that while the module is identified as `pyspectacle` on PyPI and in pip, in Python itself it is imported and used as simply `spectacle`.

An alternative way to install the `spectacle` module is to clone this repository (`git clone git@github.com:monocle-h2020/camera_calibration.git`) and then install it using pip, by navigating into the repository folder and running `pip install .` (mind the `.`).

# Usage

There are three main use cases for the `spectacle` module, each of which will be explained further in the relevant subsection.
They are as follows:

1. Application: applying camera calibrations to new data.
2. Analysis: analysing camera properties and performance based on calibration data.
3. Calibration: generating calibration data for use in the two other use cases.

## Application

There are two interfaces for applying calibrations to new data, namely through a `spectacle.Camera` object or through the [`spectacle.calibrate`](spectacle/calibrate.py) submodule.

### spectacle.Camera interface

<<<<<<< HEAD
The `spectacle.Camera` interface is the easiest to use.
A camera information file is generated using the [generate_metadata.py](calibrate/generate_metadata.py) script.
This camera information file can be loaded in any script using the `spectacle.load_metadata` function, which takes one argument, namely the `root` folder that contains all calibration data for a certain camera.
=======
The `spectacle.Camera` interface is the easiest to use. 
A camera information file is generated using the [generate_camera.py](calibrate/generate_camera.py) script.
This camera information file can be loaded in any script using the `spectacle.load_camera` function, which takes one argument, namely the `root` folder that contains all calibration data for a certain camera.
>>>>>>> b5df588e

For example, if your calibration data for an iPhone SE are stored in the folder `/home/spectacle_data/iPhone_SE/`, then that folder is the `root` folder and the camera information file should be located in that folder (i.e. at `/home/spectacle_data/iPhone_SE/metadata.json`).
Then the Camera object can be initialised from that file and used in the future.

Calibrations are applied using the Camera object's methods, such as `Camera.correct_bias` for correcting for camera bias.
The Camera object will automatically load the required calibration data from the same folder it was initialised from.

Using the example of the iPhone SE, one might run the following piece of code:
```python3
from spectacle import load_metadata, io

camera = load_metadata("/home/spectacle_data/iPhone_SE/")
raw_data = io.load_raw_image("/home/img_0001.dng")

data_corrected = camera.correct_bias(raw_data)
```
This code snippet loads the iPhone SE camera data and a RAW image file (`/home/img_0001.dng`), then corrects the RAW image data for the iPhone SE camera bias.



### spectacle.calibrate interface

To use the `spectacle.calibrate` interface, simply load the [`spectacle.calibrate`](spectacle/calibrate.py) submodule (`from spectacle import calibrate`) and apply the methods contained therein.
For example, to correct for the camera bias, one would use the `correct_bias` method from this submodule.
Each method comes with detailed documentation on its usage, which can be found [here](spectacle/calibrate.py) or from within Python (using Python's `help` function or iPython's `?` and `??` shortcuts).

## Analysis

A large number of pre-made scripts for the analysis of camera data, calibration data, and metadata are provided in the [analysis](analysis) subfolder.
These are sorted by the parameter they probe, such as linearity or dark current.
Please refer to the README in the [analysis](analysis) subfolder and documentation in the scripts themselves for further information.
A number of common methods for analysing these data have also been bundled into the [`spectacle.analyse`](spectacle/analyse.py) submodule.

## Calibration

Finally, pre-made scripts for generating calibration data based on data gathered by the user are provided in the [calibration](calibration) subfolder.
These are sorted by the parameter they probe, such as bias or flat-field response.
Furthermore, a script is provided that combines calibration data generated this way into a format that can be uploaded to the [SPECTACLE database](http://spectacle.ddq.nl/).
Please refer to the README in the [calibration](calibration) subfolder and documentation in the scripts themselves for further information.

# Further information

The SPECTACLE method itself has been fully developed and applied, as shown in [our paper](https://doi.org/10.1364/OE.27.019075).
The [SPECTACLE database](http://spectacle.ddq.nl/) and `spectacle` Python module are still in active development.
Contributions from the community are highly welcome and we invite everyone to contribute.

Further information will be added to this repository with time.
If anything is missing, please [raise an issue](https://github.com/monocle-h2020/camera_calibration/issues) or [contact the authors directly](mailto:burggraaff@strw.leidenuniv.nl).<|MERGE_RESOLUTION|>--- conflicted
+++ resolved
@@ -32,15 +32,9 @@
 
 ### spectacle.Camera interface
 
-<<<<<<< HEAD
-The `spectacle.Camera` interface is the easiest to use.
-A camera information file is generated using the [generate_metadata.py](calibrate/generate_metadata.py) script.
-This camera information file can be loaded in any script using the `spectacle.load_metadata` function, which takes one argument, namely the `root` folder that contains all calibration data for a certain camera.
-=======
 The `spectacle.Camera` interface is the easiest to use. 
 A camera information file is generated using the [generate_camera.py](calibrate/generate_camera.py) script.
 This camera information file can be loaded in any script using the `spectacle.load_camera` function, which takes one argument, namely the `root` folder that contains all calibration data for a certain camera.
->>>>>>> b5df588e
 
 For example, if your calibration data for an iPhone SE are stored in the folder `/home/spectacle_data/iPhone_SE/`, then that folder is the `root` folder and the camera information file should be located in that folder (i.e. at `/home/spectacle_data/iPhone_SE/metadata.json`).
 Then the Camera object can be initialised from that file and used in the future.
